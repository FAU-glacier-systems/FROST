--- conflicted
+++ resolved
@@ -405,10 +405,6 @@
         with Dataset(input_nc, 'r+') as input_dataset:
             # Update usurf with DEM data - flip y axis
             input_dataset['usurf'][:] = dem.data[::-1]
-<<<<<<< HEAD
-
-=======
->>>>>>> a36f56b6
 
     os.chdir(original_dir)
 
